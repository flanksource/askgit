--- conflicted
+++ resolved
@@ -3,14 +3,9 @@
 import (
 	"database/sql"
 	"fmt"
+	"github.com/spf13/cobra"
 	"log"
 	"path/filepath"
-
-<<<<<<< HEAD
-=======
-	"github.com/askgitdev/askgit/pkg/askgit"
->>>>>>> 2359c9a9
-	"github.com/spf13/cobra"
 )
 
 var (
