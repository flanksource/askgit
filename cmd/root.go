package cmd

import (
	"bufio"
	"fmt"
	"io/ioutil"
	"os"
	"path/filepath"

	"github.com/augmentable-dev/askgit/pkg/gitqlite"
	"github.com/augmentable-dev/askgit/pkg/tui"
	"github.com/gitsight/go-vcsurl"
	"github.com/go-git/go-git/v5"
	"github.com/spf13/cobra"
)

//define flags in here
var (
	repo       string
	format     string
	skipGitCLI bool
	cui        bool
)

func init() {
	rootCmd.PersistentFlags().StringVar(&repo, "repo", ".", "path to git repository (defaults to current directory). A remote repo may be specified, it will be cloned to a temporary directory before query execution.")
	rootCmd.PersistentFlags().StringVar(&format, "format", "table", "specify the output format. Options are 'csv' 'tsv' 'table' and 'json'")
	rootCmd.PersistentFlags().BoolVar(&skipGitCLI, "skip-git-cli", false, "whether to *not* use the locally installed git command (if it's available). Defaults to false.")
	rootCmd.PersistentFlags().BoolVarP(&cui, "interactive", "i", false, "whether to run in interacive mode, which displays a terminal UI")

}

func handleError(err error) {
	if err != nil {
		fmt.Println(err)
		os.Exit(1)
	}
}

var rootCmd = &cobra.Command{
	Use: `askgit "SELECT * FROM commits"`,
	Long: `
  askgit is a CLI for querying git repositories with SQL, using SQLite virtual tables.
  Example queries can be found in the GitHub repo: https://github.com/augmentable-dev/askgit`,
	Short: `query your github repos with SQL`,
	Run: func(cmd *cobra.Command, args []string) {
		cwd, err := os.Getwd()
		handleError(err)

		// if a repo path is not supplied as a flag, use the current directory
		if repo == "" {
			if len(args) > 1 {
				repo = args[1]
			} else {
				repo = cwd
			}
		}
		info, err := os.Stdin.Stat()
		handleError(err)

		var query string
		if len(args) > 0 {
			query = args[0]
		} else if info.Mode()&os.ModeCharDevice == 0 {
			query, err = readStdin()
			handleError(err)
		} else {
			err = cmd.Help()
			handleError(err)
			os.Exit(0)
		}
<<<<<<< HEAD
		var dir string
=======

		if cui {
			tui.RunGUI(repo, query)
			return
		}
>>>>>>> 1198c08f

		// if the repo can be parsed as a remote git url, clone it to a temporary directory and use that as the repo path
		if remote, err := vcsurl.Parse(repo); err == nil { // if it can be parsed
			if r, err := remote.Remote(vcsurl.HTTPS); err == nil { // if it can be resolved into an HTTPS remote
				dir, err := ioutil.TempDir("", "repo")
				handleError(err)

				_, err = git.PlainClone(dir, false, &git.CloneOptions{
					URL: r,
				})
				handleError(err)

				defer func() {
					err := os.RemoveAll(dir)
					handleError(err)
				}()

<<<<<<< HEAD
			}
		}

		dir, err = filepath.Abs(dir)
		if err != nil {
			handleError(err)
		}
		if gui {
			tui.RunGUI(repo, dir, query)
			os.Exit(0)
		}
		g, err := gitqlite.New(dir, &gitqlite.Options{
=======
				repo = dir
			}
		}

		repo, err = filepath.Abs(repo)
		if err != nil {
			handleError(err)
		}
		g, err := gitqlite.New(repo, &gitqlite.Options{
>>>>>>> 1198c08f
			SkipGitCLI: skipGitCLI,
		})
		handleError(err)

		rows, err := g.DB.Query(query)
		handleError(err)

		err = gitqlite.DisplayDB(rows, os.Stdout, format)
		handleError(err)
	},
}

// Execute runs the root command
func Execute() {

	if err := rootCmd.Execute(); err != nil {
		handleError(err)
	}

}

func readStdin() (string, error) {
	reader := bufio.NewReader(os.Stdin)
	output, err := ioutil.ReadAll(reader)
	if err != nil {
		return "", err
	}
	returnString := string(output)
	return returnString, nil
}<|MERGE_RESOLUTION|>--- conflicted
+++ resolved
@@ -69,15 +69,7 @@
 			handleError(err)
 			os.Exit(0)
 		}
-<<<<<<< HEAD
 		var dir string
-=======
-
-		if cui {
-			tui.RunGUI(repo, query)
-			return
-		}
->>>>>>> 1198c08f
 
 		// if the repo can be parsed as a remote git url, clone it to a temporary directory and use that as the repo path
 		if remote, err := vcsurl.Parse(repo); err == nil { // if it can be parsed
@@ -95,7 +87,6 @@
 					handleError(err)
 				}()
 
-<<<<<<< HEAD
 			}
 		}
 
@@ -103,22 +94,11 @@
 		if err != nil {
 			handleError(err)
 		}
-		if gui {
+		if cui {
 			tui.RunGUI(repo, dir, query)
 			os.Exit(0)
 		}
 		g, err := gitqlite.New(dir, &gitqlite.Options{
-=======
-				repo = dir
-			}
-		}
-
-		repo, err = filepath.Abs(repo)
-		if err != nil {
-			handleError(err)
-		}
-		g, err := gitqlite.New(repo, &gitqlite.Options{
->>>>>>> 1198c08f
 			SkipGitCLI: skipGitCLI,
 		})
 		handleError(err)
